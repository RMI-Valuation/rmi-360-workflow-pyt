
# 🧰 RMI 360 Imaging Workflow Python Toolbox

![Version](https://img.shields.io/badge/version-v1.1.1-blue) ![Python](https://img.shields.io/badge/python-3.11%2B-blue) ![ArcGIS Pro](https://img.shields.io/badge/ArcGIS_Pro-3.4|3.5-green)

A modular workflow built with ArcGIS Python Toolbox for processing and deploying 360° corridor imagery.

Optimized for Mosaic 51 cameras, with planned support for Insta360. Includes tools for enhancement, OID creation, AWS publishing, and detailed reporting.

> **❗ ArcGIS Pro Note:** When adding the Toolbox to ArcGIS Pro, you may see a warning icon (❗) upon loading. If this occurs, simply remove the Toolbox and add it again to resolve the issue.
New: The `rmi_360_env_checker.pyt` toolbox is now included to check for all required Python libraries in your ArcGIS Pro environment before running the main tools.

<<<<<<< HEAD
*Tested using ArcGIS Pro 3.4.3 and 3.5.0.*

> ℹ️ The “Oriented Imagery” tools require **Standard or Advanced** licenses. All other functions are available with **Basic** or higher.
=======
*Tested using ArcGIS Pro 3.4.3 and 3.5.0.* Be sure to check that your ArcGIS Pro Python Environment has the dependencies in requirements.txt
>>>>>>> a66b1e01

> **⚠️ Note: ⚠️**  
> Version **v1.1.0** contained critical bugs that may render the workflow unusable.  
> Please use version **v1.1.1** or later, which resolves these issues.

> **⚠️ Unit Tests Note:** Many unit tests may currently be broken due to some bug fixes in this release.


---

## 📦 Overview

- 🎞️ Processes captured imagery using Mosaic Processor (with support for MistikaVR or MosaicStitcher)
- 🧭 ArcGIS Oriented Imagery Dataset (OID) creation and enrichment
- 🏷️ EXIF metadata tagging
- 🛣️ Linear referencing support for image positioning
- 🧩 Custom attributing based on config-driven logic
- 🌍 Geocoding of image locations using spatial reference datasets
- 🗂️ File renaming and organization
- ☁️ AWS S3 upload with resumable transfer logic
- 📈 Lambda-based progress monitoring and status dashboard
- 📊 HTML & JSON reporting of process steps and status
- 🖼️ _Experimental:_ Image enhancement (contrast, white balance, sharpening)
  - _Note: This feature is under active development. Current output may show visible seam lines. A fix is planned for a future release._

---

## 🧩 Key Features

| Feature                | Description                                                                 |
|------------------------|-----------------------------------------------------------------------------|
| Toolbox Structure      | Built as an ArcGIS `.pyt` Toolbox + modular tool wrappers & utilities       |
| Config-Driven          | YAML-based config with expression resolution and field registries           |
| AWS Integration        | Upload to S3 with TransferManager + Lambda schedule tracking                |
| Resumable Transfers    | Upload interruption protection + log recovery                              |
| HTML & JSON Reporting  | Auto-generated step summaries and final status reports                      |
| Image Metadata Support | Auto tag EXIF metadata + rename by GPS, time, reel, frame, etc.             |

---

## 📁 Repository Structure

```
rmi-360-workflow-pyt/
├── rmi_360_workflow.pyt                # ArcGIS Python Toolbox
├── rmi_360_env_checker.pyt             # ArcGIS Python Toolbox for environment checking
├── configs/
│   ├── config.sample.yaml              # Config template
│   └── esri_oid_fields_registry.yaml   # ESRI OID field definitions
├── tools/                              # ArcGIS tool wrappers
├── utils/                              # Reusable logic
│   ├── manager/                        # Managers (ConfigManager, LogManager, PathManager, ProgressorManager)
│   ├── shared/                         # Shared utilities
│   └── validators/                     # Validators
├── aws_lambdas/                        # Lambda upload status functions
├── templates/                          # HTML report templates
├── legacy_docs/                        # Full documentation set
├── docs/                               # Updated documentation set  (TODO: implement using sphinx)
├── dev_docs/                           # Future development documentation
```

---

## ✅ Quick Start (Dev Mode)

```bash
git clone https://github.com/RMI-Valuation/rmi-360-workflow-pyt.git
cd rmi-360-workflow-pyt

# Copy and edit config
cp configs/config.sample.yaml configs/config.yaml
```

---

## 🧭 ArcGIS Pro Environment Setup

1. Open **ArcGIS Pro** and load a project (.aprx).
2. **Verify Python Environment:**  
   In the Catalog pane, right-click **Toolboxes** → **Add Toolbox**, and add `rmi_360_env_checker.pyt`.  
   Run the **Check Required Python Packages** tool to ensure all required libraries are installed.  
   *If any libraries are missing, install them using the Python Command Prompt or the ArcGIS Pro Package Manager before proceeding.*

3. **Add the Workflow Toolbox:**  
   Again in the Catalog pane, right-click **Toolboxes** → **Add Toolbox**, and add `rmi_360_workflow.pyt`.

4. **Access the Toolbox Tools:**  
   Tools are grouped under:
   - **Setup**
   - **Individual Tools**
   - **Orchestrator**

5. Use individual tools or run the full pipeline with `ProcessMosaic360Workflow`.
---

## 🎞 Mosaic Processor Usage Notes

- The `RunMosaicProcessorTool` wraps the Mosaic CLI (requires Mosaic Processor + MistikaVR).
- It executes two passes:
  - Image rendering and reel fixing
  - GPX integration to embed GPS
- Requires `.grp` calibration file (provided by Mosaic) and raw `.mp4` input folders.

---

## 📖 Documentation Index

- 📘 [Toolbox Overview](docs_legacy/TOOL_OVERVIEW.md)
- 🔧 [Tool Guides](docs_legacy/TOOL_GUIDES.md)
- ⚙️ [Configuration Guide](docs_legacy/CONFIG_GUIDE.md)
- 🧰 [Shared Utilities](docs_legacy/UTILITIES.md)
- ☁️ [AWS Setup Guide](docs_legacy/AWS_SETUP_GUIDE.md)
- 📋 [Schema Changelog](docs_legacy/SCHEMA_CHANGELOG.md)
- 📄 [TODO (Developer Tasks)](./TODO.md)
- 📝 [Changelog](./CHANGELOG.md)
- 🛣 [Roadmap](docs_legacy/ROADMAP.md)

---

## 📝 License

Licensed under the [MIT License](./LICENSE).  
© 2025 RMI Valuation.

This project integrates with external proprietary software (e.g., ArcGIS Pro, Mosaic Processor, MistikaVR).  
Use of those tools is governed by their respective licenses and is not covered by this repository's license.<|MERGE_RESOLUTION|>--- conflicted
+++ resolved
@@ -10,13 +10,9 @@
 > **❗ ArcGIS Pro Note:** When adding the Toolbox to ArcGIS Pro, you may see a warning icon (❗) upon loading. If this occurs, simply remove the Toolbox and add it again to resolve the issue.
 New: The `rmi_360_env_checker.pyt` toolbox is now included to check for all required Python libraries in your ArcGIS Pro environment before running the main tools.
 
-<<<<<<< HEAD
-*Tested using ArcGIS Pro 3.4.3 and 3.5.0.*
+*Tested using ArcGIS Pro 3.4.3 and 3.5.0.* Be sure to check that your ArcGIS Pro Python Environment has the dependencies in requirements.txt
 
 > ℹ️ The “Oriented Imagery” tools require **Standard or Advanced** licenses. All other functions are available with **Basic** or higher.
-=======
-*Tested using ArcGIS Pro 3.4.3 and 3.5.0.* Be sure to check that your ArcGIS Pro Python Environment has the dependencies in requirements.txt
->>>>>>> a66b1e01
 
 > **⚠️ Note: ⚠️**  
 > Version **v1.1.0** contained critical bugs that may render the workflow unusable.  
